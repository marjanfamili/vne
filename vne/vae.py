from typing import Tuple

import numpy as np
import torch


class ShapeSimilarityLoss:
    """Shape similarity loss based on pre-calculated shape similarity.

    Parameters
    ----------
    lookup : torch.Tensor (M, M)
        A square symmetric matrix where each column and row is the index of an
        object from the training set, consisting of M different objects. The
        value at (i, j) is a scalar value encoding the shape similarity between
        objects i and j, pre-calculated using some shape (or other) metric. The
        identity of the matrix should be 1 since these objects are the same
        shape. The shape similarity should be normalized to the range (-1, 1).

    Notes
    -----
    The final loss is calculated using L1-norm. This could be changed, e.g.
    L2-norm. Not sure what the best one is yet.
    """

    def __init__(self, lookup: torch.Tensor):
        self.lookup = lookup
        self.cos = torch.nn.CosineSimilarity(dim=1, eps=1e-8)
        self.l1loss = torch.nn.L1Loss()

    def __call__(
        self, y_true: torch.Tensor, y_pred: torch.Tensor
    ) -> torch.Tensor:
        """Return the shape similarity loss.

        Parameters
        ----------
        y_true : torch.Tensor (N, )
            A vector of N objects in the mini-batch of the indices representing
            the identity of the objects. These indices should correspond to the
            rows and columns of the `lookup` table.
        y_pred : torch.Tensor (N, latent_dims)
            An array of latent encodings of the N objects.

        Returns
        -------
        loss : torch.Tensor
            The shape similarity loss.
        """
        # first calculate the shape similarity for the real classes
        c = torch.combinations(y_true, r=2, with_replacement=False)
        shape_similarity = self.lookup[c[:, 0], c[:, 1]]

        # now calculate the latent similarity
        z_id = torch.tensor(list(range(y_pred.shape[0])))
        c = torch.combinations(z_id, r=2, with_replacement=False)
        latent_similarity = self.cos(y_pred[c[:, 0], :], y_pred[c[:, 1], :])

        loss = self.l1loss(latent_similarity, shape_similarity)
        return loss


class AffinityCosineLoss:
    """Affinity loss based on pre-calculated shape similarity.

    Parameters
    ----------
    lookup : np.ndarray (M, M)
        A square symmetric matrix where each column and row is the index of an
        object from the training set, consisting of M different objects. The
        value at (i, j) is a scalar value encoding the shape similarity between
        objects i and j, pre-calculated using some shape (or other) metric. The
        identity of the matrix should be 1 since these objects are the same
        shape. The affinity similarity should be normalized to the range
        (-1, 1).

    Notes
    -----
    The final loss is calculated using L1-norm. This could be changed, e.g.
    L2-norm. Not sure what the best one is yet.
    """

    def __init__(self, lookup: torch.Tensor, device: torch.device):
        self.device = device
        self.lookup = torch.tensor(lookup).to(device)
        self.cos = torch.nn.CosineSimilarity(dim=1, eps=1e-8)
        self.l1loss = torch.nn.L1Loss()

    def __call__(
        self, y_true: torch.Tensor, y_pred: torch.Tensor
    ) -> torch.Tensor:
        """Return the affinity loss.

        Parameters
        ----------
        y_true : torch.Tensor (N, )
            A vector of N objects in the mini-batch of the indices representing
            the identity of the object as an index. These indices should
            correspond to the rows and columns of the `lookup` table.
        y_pred : torch.Tensor (N, latent_dims)
            An array of latent encodings of the N objects.

        Returns
        -------
        loss : torch.Tensor
            The affinity loss.
        """
        # first calculate the affinity, for the real classes
        c = (
            torch.combinations(y_true, r=2, with_replacement=False)
            .to(self.device)
            .long()
        )
        affinity = self.lookup[c[:, 0], c[:, 1]].to(self.device)

        # now calculate the latent similarity
        z_id = torch.tensor(list(range(y_pred.shape[0])))
        c = torch.combinations(z_id, r=2, with_replacement=False)
        latent_similarity = self.cos(y_pred[c[:, 0], :], y_pred[c[:, 1], :])
        loss = self.l1loss(latent_similarity, affinity)
        return loss


class AffinityVAE(torch.nn.Module):
    def __init__(
        self,
        encoder: torch.nn.Module,
        decoder: torch.nn.Module,
        *,
        latent_dims: int = 8,
        pose_channels: int = 1,
    ):
        super().__init__()

        self.encoder = encoder
        self.decoder = decoder
        self.latent_dims = latent_dims
        self.pose_channels = pose_channels

        flat_shape = self.encoder.flat_shape

        self.mu = torch.nn.Linear(flat_shape, latent_dims)
        self.log_var = torch.nn.Linear(flat_shape, latent_dims)
        self.pose = torch.nn.Linear(flat_shape, pose_channels)

    def forward(self, x: torch.Tensor) -> Tuple[torch.Tensor]:
        mu, log_var, pose = self.encode(x)
        z = self.reparameterise(mu, log_var)
        x = self.decode(z, pose)
        return x, z, pose, mu, log_var

    def reparameterise(
        self, mu: torch.Tensor, log_var: torch.Tensor
    ) -> torch.Tensor:
        std = torch.exp(0.5 * log_var)
        eps = torch.randn_like(std)
        return eps * std + mu

    def encode(self, x: torch.Tensor) -> Tuple[torch.Tensor]:
        encoded = self.encoder(x)
        mu = self.mu(encoded)
        log_var = self.log_var(encoded)
        pose = self.pose(encoded)
        return mu, log_var, pose

    def decode(self, z: torch.Tensor, pose: torch.Tensor) -> torch.Tensor:
        return self.decoder(z, pose)


class ShapeVAE(torch.nn.Module):
    """Shape regularized variational autoencoder.

    Parameters
    ----------
    latent_dims : int
        The size of the latent representation.
    pose_dims : int
        The size of the pose representation.
    spatial_dims : int (2 or 3)
        Planar of volumetric data.

    """

    def __init__(
        self, latent_dims: int = 8, pose_dims: int = 1, spatial_dims: int = 2
    ):
        super(ShapeVAE, self).__init__()

        if spatial_dims == 2:
            conv = torch.nn.Conv2d
            conv_T = torch.nn.ConvTranspose2d
            unflat_shape = (64, 4, 4)
        elif spatial_dims == 3:
            conv = torch.nn.Conv3d
            conv_T = torch.nn.ConvTranspose3d
            unflat_shape = (64, 4, 4, 4)
        else:
            raise ValueError(
                f"`spatial_dims` must be in (2, 3), got: {spatial_dims}."
            )

        flat_shape = np.prod(unflat_shape)

        self.encoder = torch.nn.Sequential(
            conv(1, 8, 3, stride=2, padding=1),
            torch.nn.ReLU(True),
            conv(8, 16, 3, stride=2, padding=1),
            torch.nn.ReLU(True),
            conv(16, 32, 3, stride=2, padding=1),
            torch.nn.ReLU(True),
            conv(32, 64, 3, stride=2, padding=1),
            torch.nn.ReLU(True),
            torch.nn.Flatten(),
        )

        self.decoder = torch.nn.Sequential(
            torch.nn.Linear(latent_dims + pose_dims, flat_shape),
            torch.nn.Unflatten(-1, unflat_shape),
            conv_T(64, 32, 3, stride=2),
            torch.nn.ReLU(True),
            conv_T(32, 16, 3, stride=2, padding=1),
            torch.nn.ReLU(True),
            conv_T(16, 8, 3, stride=2, padding=1),
            torch.nn.ReLU(True),
            conv_T(8, 1, 2, stride=2, padding=1),
        )

        self.mu = torch.nn.Linear(flat_shape, latent_dims)
        self.log_var = torch.nn.Linear(flat_shape, latent_dims)
        self.pose = torch.nn.Linear(flat_shape, pose_dims)

    def forward(self, x: torch.Tensor) -> Tuple[torch.Tensor]:
        mu, log_var, pose = self.encode(x)
        z = self.reparameterise(mu, log_var)
        z_pose = torch.cat([pose, z], dim=-1)
        x = self.decode(z,pose)
        return x, z, z_pose, mu, log_var

    def reparameterise(
        self, mu: torch.Tensor, log_var: torch.Tensor
    ) -> torch.Tensor:
        std = torch.exp(0.5 * log_var)
        eps = torch.randn_like(std)
        return eps * std + mu

    def encode(self, x: torch.Tensor) -> Tuple[torch.Tensor]:
        encoded = self.encoder(x)
        mu = self.mu(encoded)
        log_var = self.log_var(encoded)
        pose = self.pose(encoded)
        return mu, log_var, pose

<<<<<<< HEAD
    def decode(self, z: torch.Tensor, pose) -> torch.Tensor:
        z_pose = torch.cat([pose, z], dim=-1)
        return self.decoder(z_pose)
=======
    def decode(self, x: torch.Tensor) -> torch.Tensor:
        return self.decoder(x)


def dims_after_pooling(start: int, n_pools: int) -> int:
    """Calculate the size of a layer after n pooling ops.

    Parameters
    ----------
    start: int
        The size of the layer before pooling.
    n_pools: int
        The number of pooling operations.

    Returns
    -------
    dims: int
        The size of the layer after pooling.
    """
    return start // (2**n_pools)
>>>>>>> ff7de0e9
<|MERGE_RESOLUTION|>--- conflicted
+++ resolved
@@ -250,11 +250,6 @@
         pose = self.pose(encoded)
         return mu, log_var, pose
 
-<<<<<<< HEAD
-    def decode(self, z: torch.Tensor, pose) -> torch.Tensor:
-        z_pose = torch.cat([pose, z], dim=-1)
-        return self.decoder(z_pose)
-=======
     def decode(self, x: torch.Tensor) -> torch.Tensor:
         return self.decoder(x)
 
@@ -274,5 +269,4 @@
     dims: int
         The size of the layer after pooling.
     """
-    return start // (2**n_pools)
->>>>>>> ff7de0e9
+    return start // (2**n_pools)